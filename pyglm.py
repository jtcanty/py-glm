--- conflicted
+++ resolved
@@ -2,7 +2,7 @@
 
 import numpy as np
 
-class GLM:
+class GLM(object):
     '''This class defines a generalized linear-model
 
     Parameters
@@ -17,7 +17,7 @@
 
     '''
 
-    def __init__(self, distribution='gaussian', n_iter=100, conv_method='b-gradient', learning_rate=.0001,
+    def __init__(self, distribution='gaussian', n_iter=1000, conv_method='b-gradient', learning_rate=1,
                     lambd=1):
         '''
 
@@ -53,7 +53,7 @@
         self.learning_rate = learning_rate
         self.lambd = lambd
 
-    def loss(self, X, y, weight, m, n):
+    def l2_loss(self, X, y, weight, m, n):
         '''Computes the l2 regularized loss function
 
         Parameters
@@ -76,6 +76,7 @@
 
         '''
         loss = np.zeros(n)
+        gradient = np.zeros(n)
         
         if self.conv_method == 'b-gradient':
             for i in range(0, n):
@@ -85,29 +86,18 @@
                     loss[i] = (1/m) * sum((np.dot(X, weight) - y) * X[:,i]) + (self.lambd/m) * weight[i]
         
         elif self.conv_method == 's-gradient':
-<<<<<<< HEAD
             if m == 0:
                 loss = (np.dot(X, weight) - y) * X[n]
             elif m != 0:
                 loss = (np.dot(X, weight) - y) * X[n] + (self.lambd) * weight[n] 
                 
-        elif self.conv_method == 'newton':
-            gradient = np.zeros(n)
-=======
+        elif self.conv_method == 'newton':      
             for i in range(0, n):
-                if i == 0:
-                        
->>>>>>> 6f577ee0
-            
-            for i in range(0, n):
-                print(np.dot(X, weight))
-                print(np.dot(X, weight) - y)
-                gradient[i] = (-1/m) * sum((np.dot(X, weight) - y) * X[:,i])
-                
+                gradient[i] = (1/m) * sum((np.dot(X, weight) - y) * X[:,i])
             inv_hessian = self.inverse_hessian(X, y, weight, m, n)
-            loss = inv_hessian * gradient
-                
-       
+            loss = np.dot(inv_hessian, gradient)
+
+ 
         return loss
     
     def fit(self, X, y):
@@ -143,12 +133,11 @@
 
         if self.conv_method == 'b-gradient':
             for i in range(0, self.n_iter):
-                loss = self.loss(X, y, weight, m, n)
+                loss = self.l2_loss(X, y, weight, m, n)
                 weight = weight - self.learning_rate * loss
 
 
         elif self.conv_method == 's-gradient':
-<<<<<<< HEAD
             for i in range(0, m):
                 for j in range(0, n):
                     loss = self.l2_loss(X[i,:], y[i], weight, i, j)
@@ -157,17 +146,9 @@
         elif self.conv_method == 'newton':
             for i in range(0, self.n_iter):
                 loss = self.l2_loss(X, y, weight, m, n)
-                weight = weight - loss
-=======
-            for i in range(0, self.n_iter)
-                for i in range(0, m):
-                    loss = self.loss(X, y, weight, m, n)
-                    weight = weight - self.learning_rate * loss
+                weight = weight - self.learning_rate * loss
 
-        #elif self.conv_method == 'newton':
->>>>>>> 6f577ee0
-
-
+                
         return weight
 
     def predict(self, X):
@@ -190,18 +171,16 @@
 
             Parameters
             ----------
-            X : np.array
-                Numpy array of data
-            y : np.array
-                Numpy array of response labels
-            weight : np.array
-                Numpy array of parameter values
+            X : array-like, shape = [n_samples, n_features]
+                Vector of training data
+            y : array-like, shape = [n_samples]
+                Vector of response data
+            weight : array-like, shape = [n features]
+                Vector of weights
             m : int
                 Number of training examples
             n : int, 
                 Number of features
-            
-            
 
             Returns
             -------
@@ -210,12 +189,7 @@
 
         '''
 
-        hessian = np.zeros((n,n))
-
-        for i in range(0, n):
-            for j in range(0, n):
-                hessian[i,j] = (1/m)*sum((np.dot(X, weight) - y) * X[:,i] * X[:,j])
-        print(hessian)
+        hessian = np.dot(np.transpose(X), X)    
         inv_hessian = np.linalg.inv(hessian)
 
         return inv_hessian